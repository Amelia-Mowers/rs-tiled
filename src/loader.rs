--- conflicted
+++ resolved
@@ -51,16 +51,11 @@
 /// This type is used for loading operations because they require a [`ResourceCache`] for
 /// intermediate artifacts, so using a type for creation can ensure that the cache is reused if
 /// loading more than one object is required.
-<<<<<<< HEAD
-#[derive(Debug, Clone)]
+#[derive(Debug, Clone, Default)]
 pub struct Loader<
     Cache: ResourceCache = DefaultResourceCache,
     Reader: ResourceReader = FilesystemResourceReader,
 > {
-=======
-#[derive(Debug, Clone, Default)]
-pub struct Loader<Cache: ResourceCache = FilesystemResourceCache> {
->>>>>>> fd83ab23
     cache: Cache,
     reader: Reader,
 }
