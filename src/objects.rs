--- conflicted
+++ resolved
@@ -191,25 +191,27 @@
         reader: &mut impl ResourceReader,
         cache: &mut impl ResourceCache,
     ) -> Result<ObjectData> {
-<<<<<<< HEAD
-        let (id, mut tile, x, y, mut n, mut t, mut w, mut h, mut v, mut r, template) = get_attrs!(
-            attrs,
-            optionals: [
-                ("id", id, |v:String| v.parse().ok()),
-                ("gid", tile, |v:String| v.parse().ok()
-                                            .and_then(|bits| ObjectTileData::from_bits(bits, tilesets?, for_tileset.as_ref().cloned()))),
-                ("x", x, |v:String| v.parse().ok()),
-                ("y", y, |v:String| v.parse().ok()),
-                ("name", name, |v:String| v.parse().ok()),
-                ("type", obj_type, |v:String| v.parse().ok()),
-                ("width", width, |v:String| v.parse().ok()),
-                ("height", height, |v:String| v.parse().ok()),
-                ("visible", visible, |v:String| v.parse().ok().map(|x:i32| x == 1)),
-                ("rotation", rotation, |v:String| v.parse().ok()),
-                ("template", template, |v:String| v.parse().ok()),
-            ]
+        let (id, tile, mut n, mut t, mut w, mut h, mut v, mut r, template, x, y) = get_attrs!(
+            for v in attrs {
+                Some("id") => id ?= v.parse(),
+                Some("gid") => tile ?= v.parse::<u32>(),
+                Some("name") => name ?= v.parse(),
+                Some("type") => obj_type ?= v.parse(),
+                Some("width") => width ?= v.parse(),
+                Some("height") => height ?= v.parse(),
+                Some("visible") => visible ?= v.parse().map(|x:i32| x == 1),
+                Some("rotation") => rotation ?= v.parse(),
+                Some("template") => template ?= v.parse(),
+                Some("x") => x ?= v.parse::<f32>(),
+                Some("y") => y ?= v.parse::<f32>(),
+            }
+            (id, tile, name, obj_type, width, height, visible, rotation, template, x, y)
         );
-
+        let x = x.unwrap_or(0.);
+        let y = y.unwrap_or(0.);
+        let mut tile = tile.and_then(|bits| {
+            ObjectTileData::from_bits(bits, tilesets?, for_tileset.as_ref().cloned())
+        });
         // If the template attribute is there, we need to go fetch the template file
         let template = template
             .map(|template_path: String| {
@@ -242,27 +244,6 @@
             })
             .transpose()?;
 
-        let x = x.unwrap_or(0f32);
-        let y = y.unwrap_or(0f32);
-=======
-        let ((id, tile, n, t, w, h, v, r), (x, y)) = get_attrs!(
-            for v in attrs {
-                Some("id") => id ?= v.parse(),
-                Some("gid") => tile ?= v.parse(),
-                Some("name") => name ?= v.parse(),
-                Some("type") => obj_type ?= v.parse(),
-                Some("width") => width ?= v.parse(),
-                Some("height") => height ?= v.parse(),
-                Some("visible") => visible ?= v.parse().map(|x:i32| x == 1),
-                Some("rotation") => rotation ?= v.parse(),
-
-                "x" => x ?= v.parse::<f32>(),
-                "y" => y ?= v.parse::<f32>(),
-            }
-            ((id, tile, name, obj_type, width, height, visible, rotation), (x, y))
-        );
-        let tile = tile.and_then(|bits| LayerTileData::from_bits(bits, tilesets?));
->>>>>>> 1a10faf7
         let visible = v.unwrap_or(true);
         let width = w.unwrap_or(0f32);
         let height = h.unwrap_or(0f32);
